--- conflicted
+++ resolved
@@ -2,8 +2,6 @@
 import copy
 import warnings
 from typing import Callable, Union
-
-import numpy as np
 
 import numpy as np
 
@@ -161,55 +159,33 @@
 
 class decimal(advanced_property):
     def __init__(self, *args, **kwargs):
-<<<<<<< HEAD
-        old_validator = kwargs.get('validator', lambda o, v: True)
-        kwargs['validator'] = lambda o, v: old_validator(o, v) and v >= 0
-        super(positive_decimal, self).__init__(type=(np.float_, float, int, str), *args, **kwargs)
-=======
         super(decimal, self).__init__(type=np.float, *args, **kwargs)
->>>>>>> c3b10353
 
 
 class positive_decimal(decimal):
     def __init__(self, *args, **kwargs):
-<<<<<<< HEAD
-        super(decimal, self).__init__(type=(np.float_, float, int, str), *args, **kwargs)
-=======
         old_validator = kwargs.get('validator', lambda o, v: True)
         kwargs['validator'] = lambda o, v: old_validator(o, v) and v >= 0
         super(positive_decimal, self).__init__(*args, **kwargs)
->>>>>>> c3b10353
 
 
 class integer(advanced_property):
     def __init__(self, *args, **kwargs):
-<<<<<<< HEAD
-        super(integer, self).__init__(type=(np.int_, int, str), *args, **kwargs)
-=======
         super(integer, self).__init__(type=np.int, *args, **kwargs)
->>>>>>> c3b10353
 
 
 class positive_integer(integer):
     def __init__(self, *args, **kwargs):
         old_validator = kwargs.get('validator', lambda o, v: True)
         kwargs['validator'] = lambda o, v: old_validator(o, v) and v > 0
-<<<<<<< HEAD
-        super(positive_integer, self).__init__(type=(np.int_, int, str), *args, **kwargs)
-=======
         super(positive_integer, self).__init__(*args, **kwargs)
->>>>>>> c3b10353
 
 
 class non_negative_integer(integer):
     def __init__(self, *args, **kwargs):
         old_validator = kwargs.get('validator', lambda o, v: True)
         kwargs['validator'] = lambda o, v: old_validator(o, v) and v >= 0
-<<<<<<< HEAD
-        super(non_negative_integer, self).__init__(type=(np.int_, int, str), *args, **kwargs)
-=======
         super(non_negative_integer, self).__init__(*args, **kwargs)
->>>>>>> c3b10353
 
 
 class boolean(advanced_property):
